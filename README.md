# Wan2.2

<p align="center">
    <img src="assets/logo.png" width="400"/>
<p>

<p align="center">
    💜 <a href="https://wan.video"><b>Wan</b></a> &nbsp&nbsp ｜ &nbsp&nbsp 🖥️ <a href="https://github.com/Wan-Video/Wan2.2">GitHub</a> &nbsp&nbsp  | &nbsp&nbsp🤗 <a href="https://huggingface.co/Wan-AI/">Hugging Face</a>&nbsp&nbsp | &nbsp&nbsp🤖 <a href="https://modelscope.cn/organization/Wan-AI">ModelScope</a>&nbsp&nbsp | &nbsp&nbsp 📑 <a href="https://arxiv.org/abs/2503.20314">Paper</a> &nbsp&nbsp | &nbsp&nbsp 📑 <a href="https://wan.video/welcome?spm=a2ty_o02.30011076.0.0.6c9ee41eCcluqg">Blog</a> &nbsp&nbsp |  &nbsp&nbsp 💬  <a href="https://discord.gg/AKNgpMK4Yj">Discord</a>&nbsp&nbsp
    <br>
    📕 <a href="https://alidocs.dingtalk.com/i/nodes/jb9Y4gmKWrx9eo4dCql9LlbYJGXn6lpz">使用指南(中文)</a>&nbsp&nbsp | &nbsp&nbsp 📘 <a href="https://alidocs.dingtalk.com/i/nodes/EpGBa2Lm8aZxe5myC99MelA2WgN7R35y">User Guide(English)</a>&nbsp&nbsp | &nbsp&nbsp💬 <a href="https://gw.alicdn.com/imgextra/i2/O1CN01tqjWFi1ByuyehkTSB_!!6000000000015-0-tps-611-1279.jpg">WeChat(微信)</a>&nbsp&nbsp
<br>

-----

[**Wan: Open and Advanced Large-Scale Video Generative Models**](https://arxiv.org/abs/2503.20314) <be>


We are excited to introduce **Wan2.2**, a major upgrade to our foundational video models. With **Wan2.2**, we have focused on incorporating the following innovations:

- 👍 **Effective MoE Architecture**: Wan2.2 introduces a Mixture-of-Experts (MoE) architecture into video diffusion models. By separating the denoising process cross timesteps with specialized powerful expert models, this enlarges the overall model capacity while maintaining the same computational cost.

- 👍 **Cinematic-level Aesthetics**: Wan2.2 incorporates meticulously curated aesthetic data, complete with detailed labels for lighting, composition, contrast, color tone, and more. This allows for more precise and controllable cinematic style generation, facilitating the creation of videos with customizable aesthetic preferences.

- 👍 **Complex Motion Generation**: Compared to Wan2.1, Wan2.2 is trained on a significantly larger data, with +65.6% more images and +83.2% more videos. This expansion notably enhances the model's generalization across multiple dimensions such as motions,  semantics, and aesthetics, achieving TOP performance among all open-sourced and closed-sourced models. 

- 👍 **Efficient High-Definition Hybrid TI2V**:  Wan2.2 open-sources a 5B model built with our advanced Wan2.2-VAE that achieves a compression ratio of **16×16×4**. This model supports both text-to-video and image-to-video generation at 720P resolution with 24fps and can also run on consumer-grade graphics cards like 4090. It is one of the fastest **720P@24fps** models currently available, capable of serving both the industrial and academic sectors simultaneously.


## Video Demos

<div align="center">
  <video src="https://github.com/user-attachments/assets/b63bfa58-d5d7-4de6-a1a2-98970b06d9a7" width="70%" poster=""> </video>
</div>

## 🔥 Latest News!!

* Aug 26, 2025: 🎵 We introduce **[Wan2.2-S2V-14B](https://humanaigc.github.io/wan-s2v-webpage)**, an audio-driven cinematic video generation model, including [inference code](#run-speech-to-video-generation), [model weights](#model-download), and [technical report](https://humanaigc.github.io/wan-s2v-webpage/content/wan-s2v.pdf)! Now you can try it on [wan.video](https://wan.video/),  [ModelScope Gradio](https://www.modelscope.cn/studios/Wan-AI/Wan2.2-S2V) or [HuggingFace Gradio](https://huggingface.co/spaces/Wan-AI/Wan2.2-S2V)!
* Jul 28, 2025: 👋 We have open a [HF space](https://huggingface.co/spaces/Wan-AI/Wan-2.2-5B) using the TI2V-5B model. Enjoy!
* Jul 28, 2025: 👋 Wan2.2 has been integrated into ComfyUI ([CN](https://docs.comfy.org/zh-CN/tutorials/video/wan/wan2_2) | [EN](https://docs.comfy.org/tutorials/video/wan/wan2_2)). Enjoy!
* Jul 28, 2025: 👋 Wan2.2's T2V, I2V and TI2V have been integrated into Diffusers ([T2V-A14B](https://huggingface.co/Wan-AI/Wan2.2-T2V-A14B-Diffusers) | [I2V-A14B](https://huggingface.co/Wan-AI/Wan2.2-I2V-A14B-Diffusers) | [TI2V-5B](https://huggingface.co/Wan-AI/Wan2.2-TI2V-5B-Diffusers)). Feel free to give it a try!
* Jul 28, 2025: 👋 We've released the inference code and model weights of **Wan2.2**.


## Community Works
If your research or project builds upon [**Wan2.1**](https://github.com/Wan-Video/Wan2.1) or [**Wan2.2**](https://github.com/Wan-Video/Wan2.2), and you would like more people to see it, please inform us.

- [DiffSynth-Studio](https://github.com/modelscope/DiffSynth-Studio) provides comprehensive support for Wan 2.2, including low-GPU-memory layer-by-layer offload, FP8 quantization, sequence parallelism, LoRA training, full training.
- [Kijai's ComfyUI WanVideoWrapper](https://github.com/kijai/ComfyUI-WanVideoWrapper) is an alternative implementation of Wan models for ComfyUI. Thanks to its Wan-only focus, it's on the frontline of getting cutting edge optimizations and hot research features, which are often hard to integrate into ComfyUI quickly due to its more rigid structure.


## 📑 Todo List
- Wan2.2 Text-to-Video
    - [x] Multi-GPU Inference code of the A14B and 14B models
    - [x] Checkpoints of the A14B and 14B models
    - [x] ComfyUI integration
    - [x] Diffusers integration
- Wan2.2 Image-to-Video
    - [x] Multi-GPU Inference code of the A14B model
    - [x] Checkpoints of the A14B model
    - [x] ComfyUI integration
    - [x] Diffusers integration
- Wan2.2 Text-Image-to-Video
    - [x] Multi-GPU Inference code of the 5B model
    - [x] Checkpoints of the 5B model
    - [x] ComfyUI integration
    - [x] Diffusers integration
- Wan2.2-S2V Speech-to-Video
    - [x] Inference code of Wan2.2-S2V
    - [x] Checkpoints of Wan2.2-S2V-14B
    - [ ] ComfyUI integration
    - [ ] Diffusers integration

## Run Wan2.2

#### Installation
Clone the repo:
```sh
git clone https://github.com/Wan-Video/Wan2.2.git
cd Wan2.2
```

Install dependencies:
```sh
# Ensure torch >= 2.4.0
# If the installation of `flash_attn` fails, try installing the other packages first and install `flash_attn` last
pip install -r requirements.txt
```


#### Model Download

| Models              | Download Links                                                                                                                              | Description |
|--------------------|---------------------------------------------------------------------------------------------------------------------------------------------|-------------|
| T2V-A14B    | 🤗 [Huggingface](https://huggingface.co/Wan-AI/Wan2.2-T2V-A14B)    🤖 [ModelScope](https://modelscope.cn/models/Wan-AI/Wan2.2-T2V-A14B)    | Text-to-Video MoE model, supports 480P & 720P |
| I2V-A14B    | 🤗 [Huggingface](https://huggingface.co/Wan-AI/Wan2.2-I2V-A14B)    🤖 [ModelScope](https://modelscope.cn/models/Wan-AI/Wan2.2-I2V-A14B)    | Image-to-Video MoE model, supports 480P & 720P |
| TI2V-5B     | 🤗 [Huggingface](https://huggingface.co/Wan-AI/Wan2.2-TI2V-5B)     🤖 [ModelScope](https://modelscope.cn/models/Wan-AI/Wan2.2-TI2V-5B)     | High-compression VAE, T2V+I2V, supports 720P |
| S2V-14B     | 🤗 [Huggingface](https://huggingface.co/Wan-AI/Wan2.2-S2V-14B)     🤖 [ModelScope](https://modelscope.cn/models/Wan-AI/Wan2.2-S2V-14B)     | Speech-to-Video model, supports 480P & 720P |



> 💡Note: 
> The TI2V-5B model supports 720P video generation at **24 FPS**.


Download models using huggingface-cli:
``` sh
pip install "huggingface_hub[cli]"
huggingface-cli download Wan-AI/Wan2.2-T2V-A14B --local-dir ./Wan2.2-T2V-A14B
```

Download models using modelscope-cli:
``` sh
pip install modelscope
modelscope download Wan-AI/Wan2.2-T2V-A14B --local_dir ./Wan2.2-T2V-A14B
```

#### Run Text-to-Video Generation

This repository supports the `Wan2.2-T2V-A14B` Text-to-Video model and can simultaneously support video generation at 480P and 720P resolutions.

<<<<<<< HEAD
The batch sampler (`generate_t2v.py`) defaults to reading the checkpoint from `/mnt/petrelfs/zoukai/model/Wan2.2-T2V-A14B` and saving results under `/mnt/petrelfs/zoukai/data/Wan2.2-T2V-A14B`.

=======
>>>>>>> 74bd5f9f
By default the sampler runs with `frame_num=81`, `sample_steps=40`, `sample_shift=12.0` and `sample_guide_scale=(3.0, 4.0)`. Override these values with `--frame_num`, `--sample_steps`, `--sample_shift` and `--sample_guide_scale` if needed.


##### (1) Without Prompt Extension

To facilitate implementation, we will start with a basic version of the inference process that skips the [prompt extension](#2-using-prompt-extention) step.

- Single-GPU inference

``` sh
python generate.py  --task t2v-A14B --size 1280*720 --ckpt_dir ./Wan2.2-T2V-A14B --offload_model True --convert_model_dtype --prompt "Two anthropomorphic cats in comfy boxing gear and bright gloves fight intensely on a spotlighted stage."
```

> 💡 This command can run on a GPU with at least 80GB VRAM.

> 💡If you encounter OOM (Out-of-Memory) issues, you can use the `--offload_model True`, `--convert_model_dtype` and `--t5_cpu` options to reduce GPU memory usage.


- Multi-GPU inference using FSDP + DeepSpeed Ulysses

  We use [PyTorch FSDP](https://docs.pytorch.org/docs/stable/fsdp.html) and [DeepSpeed Ulysses](https://arxiv.org/abs/2309.14509) to accelerate inference.


``` sh
torchrun --nproc_per_node=8 generate.py --task t2v-A14B --size 1280*720 --ckpt_dir ./Wan2.2-T2V-A14B --dit_fsdp --t5_fsdp --ulysses_size 8 --prompt "Two anthropomorphic cats in comfy boxing gear and bright gloves fight intensely on a spotlighted stage."
```


##### (2) Using Prompt Extension

Extending the prompts can effectively enrich the details in the generated videos, further enhancing the video quality. Therefore, we recommend enabling prompt extension. We provide the following two methods for prompt extension:

- Use the Dashscope API for extension.
  - Apply for a `dashscope.api_key` in advance ([EN](https://www.alibabacloud.com/help/en/model-studio/getting-started/first-api-call-to-qwen) | [CN](https://help.aliyun.com/zh/model-studio/getting-started/first-api-call-to-qwen)).
  - Configure the environment variable `DASH_API_KEY` to specify the Dashscope API key. For users of Alibaba Cloud's international site, you also need to set the environment variable `DASH_API_URL` to 'https://dashscope-intl.aliyuncs.com/api/v1'. For more detailed instructions, please refer to the [dashscope document](https://www.alibabacloud.com/help/en/model-studio/developer-reference/use-qwen-by-calling-api?spm=a2c63.p38356.0.i1).
  - Use the `qwen-plus` model for text-to-video tasks and `qwen-vl-max` for image-to-video tasks.
  - You can modify the model used for extension with the parameter `--prompt_extend_model`. For example:
```sh
DASH_API_KEY=your_key torchrun --nproc_per_node=8 generate.py  --task t2v-A14B --size 1280*720 --ckpt_dir ./Wan2.2-T2V-A14B --dit_fsdp --t5_fsdp --ulysses_size 8 --prompt "Two anthropomorphic cats in comfy boxing gear and bright gloves fight intensely on a spotlighted stage" --use_prompt_extend --prompt_extend_method 'dashscope' --prompt_extend_target_lang 'zh'
```

- Using a local model for extension.

  - By default, the Qwen model on HuggingFace is used for this extension. Users can choose Qwen models or other models based on the available GPU memory size.
  - For text-to-video tasks, you can use models like `Qwen/Qwen2.5-14B-Instruct`, `Qwen/Qwen2.5-7B-Instruct` and `Qwen/Qwen2.5-3B-Instruct`.
  - For image-to-video tasks, you can use models like `Qwen/Qwen2.5-VL-7B-Instruct` and `Qwen/Qwen2.5-VL-3B-Instruct`.
  - Larger models generally provide better extension results but require more GPU memory.
  - You can modify the model used for extension with the parameter `--prompt_extend_model` , allowing you to specify either a local model path or a Hugging Face model. For example:

``` sh
torchrun --nproc_per_node=8 generate.py  --task t2v-A14B --size 1280*720 --ckpt_dir ./Wan2.2-T2V-A14B --dit_fsdp --t5_fsdp --ulysses_size 8 --prompt "Two anthropomorphic cats in comfy boxing gear and bright gloves fight intensely on a spotlighted stage" --use_prompt_extend --prompt_extend_method 'local_qwen' --prompt_extend_target_lang 'zh'
```


#### Run Image-to-Video Generation

This repository supports the `Wan2.2-I2V-A14B` Image-to-Video model and can simultaneously support video generation at 480P and 720P resolutions.


- Single-GPU inference
```sh
python generate.py --task i2v-A14B --size 1280*720 --ckpt_dir ./Wan2.2-I2V-A14B --offload_model True --convert_model_dtype --image examples/i2v_input.JPG --prompt "Summer beach vacation style, a white cat wearing sunglasses sits on a surfboard. The fluffy-furred feline gazes directly at the camera with a relaxed expression. Blurred beach scenery forms the background featuring crystal-clear waters, distant green hills, and a blue sky dotted with white clouds. The cat assumes a naturally relaxed posture, as if savoring the sea breeze and warm sunlight. A close-up shot highlights the feline's intricate details and the refreshing atmosphere of the seaside."
```

> This command can run on a GPU with at least 80GB VRAM.

> 💡For the Image-to-Video task, the `size` parameter represents the area of the generated video, with the aspect ratio following that of the original input image.


- Multi-GPU inference using FSDP + DeepSpeed Ulysses

```sh
torchrun --nproc_per_node=8 generate.py --task i2v-A14B --size 1280*720 --ckpt_dir ./Wan2.2-I2V-A14B --image examples/i2v_input.JPG --dit_fsdp --t5_fsdp --ulysses_size 8 --prompt "Summer beach vacation style, a white cat wearing sunglasses sits on a surfboard. The fluffy-furred feline gazes directly at the camera with a relaxed expression. Blurred beach scenery forms the background featuring crystal-clear waters, distant green hills, and a blue sky dotted with white clouds. The cat assumes a naturally relaxed posture, as if savoring the sea breeze and warm sunlight. A close-up shot highlights the feline's intricate details and the refreshing atmosphere of the seaside."
```

- Image-to-Video Generation without prompt

```sh
DASH_API_KEY=your_key torchrun --nproc_per_node=8 generate.py --task i2v-A14B --size 1280*720 --ckpt_dir ./Wan2.2-I2V-A14B --prompt '' --image examples/i2v_input.JPG --dit_fsdp --t5_fsdp --ulysses_size 8 --use_prompt_extend --prompt_extend_method 'dashscope'
```

> 💡The model can generate videos solely from the input image. You can use prompt extension to generate prompt from the image.

> The process of prompt extension can be referenced [here](#2-using-prompt-extention).

#### Run Text-Image-to-Video Generation

This repository supports the `Wan2.2-TI2V-5B` Text-Image-to-Video model and can support video generation at 720P resolutions.


- Single-GPU Text-to-Video inference
```sh
python generate.py --task ti2v-5B --size 1280*704 --ckpt_dir ./Wan2.2-TI2V-5B --offload_model True --convert_model_dtype --t5_cpu --prompt "Two anthropomorphic cats in comfy boxing gear and bright gloves fight intensely on a spotlighted stage"
```

> 💡Unlike other tasks, the 720P resolution of the Text-Image-to-Video task is `1280*704` or `704*1280`.

> This command can run on a GPU with at least 24GB VRAM (e.g, RTX 4090 GPU).

> 💡If you are running on a GPU with at least 80GB VRAM, you can remove the `--offload_model True`, `--convert_model_dtype` and `--t5_cpu` options to speed up execution.


- Single-GPU Image-to-Video inference
```sh
python generate.py --task ti2v-5B --size 1280*704 --ckpt_dir ./Wan2.2-TI2V-5B --offload_model True --convert_model_dtype --t5_cpu --image examples/i2v_input.JPG --prompt "Summer beach vacation style, a white cat wearing sunglasses sits on a surfboard. The fluffy-furred feline gazes directly at the camera with a relaxed expression. Blurred beach scenery forms the background featuring crystal-clear waters, distant green hills, and a blue sky dotted with white clouds. The cat assumes a naturally relaxed posture, as if savoring the sea breeze and warm sunlight. A close-up shot highlights the feline's intricate details and the refreshing atmosphere of the seaside."
```

> 💡If the image parameter is configured, it is an Image-to-Video generation; otherwise, it defaults to a Text-to-Video generation.

> 💡Similar to Image-to-Video, the `size` parameter represents the area of the generated video, with the aspect ratio following that of the original input image.


- Multi-GPU inference using FSDP + DeepSpeed Ulysses

```sh
torchrun --nproc_per_node=8 generate.py --task ti2v-5B --size 1280*704 --ckpt_dir ./Wan2.2-TI2V-5B --dit_fsdp --t5_fsdp --ulysses_size 8 --image examples/i2v_input.JPG --prompt "Summer beach vacation style, a white cat wearing sunglasses sits on a surfboard. The fluffy-furred feline gazes directly at the camera with a relaxed expression. Blurred beach scenery forms the background featuring crystal-clear waters, distant green hills, and a blue sky dotted with white clouds. The cat assumes a naturally relaxed posture, as if savoring the sea breeze and warm sunlight. A close-up shot highlights the feline's intricate details and the refreshing atmosphere of the seaside."
```

> The process of prompt extension can be referenced [here](#2-using-prompt-extention).

#### Run Speech-to-Video Generation

This repository supports the `Wan2.2-S2V-14B` Speech-to-Video model and can simultaneously support video generation at 480P and 720P resolutions.

- Single-GPU Speech-to-Video inference

```sh
python generate.py  --task s2v-14B --size 1024*704 --ckpt_dir ./Wan2.2-S2V-14B/ --offload_model True --convert_model_dtype --prompt "Summer beach vacation style, a white cat wearing sunglasses sits on a surfboard."  --image "examples/i2v_input.JPG" --audio "examples/talk.wav"
# Without setting --num_clip, the generated video length will automatically adjust based on the input audio length
```

> 💡 This command can run on a GPU with at least 80GB VRAM.

- Multi-GPU inference using FSDP + DeepSpeed Ulysses

```sh
torchrun --nproc_per_node=8 generate.py --task s2v-14B --size 1024*704 --ckpt_dir ./Wan2.2-S2V-14B/ --dit_fsdp --t5_fsdp --ulysses_size 8 --prompt "Summer beach vacation style, a white cat wearing sunglasses sits on a surfboard." --image "examples/i2v_input.JPG" --audio "examples/talk.wav"
```

- Pose + Audio driven generation

```sh
torchrun --nproc_per_node=8 generate.py --task s2v-14B --size 1024*704 --ckpt_dir ./Wan2.2-S2V-14B/ --dit_fsdp --t5_fsdp --ulysses_size 8 --prompt "a person is singing" --image "examples/pose.png" --audio "examples/sing.MP3" --pose_video "./examples/pose.mp4" 
```

> 💡For the Speech-to-Video task, the `size` parameter represents the area of the generated video, with the aspect ratio following that of the original input image.

> 💡The model can generate videos from audio input combined with reference image and optional text prompt.

> 💡The `--pose_video` parameter enables pose-driven generation, allowing the model to follow specific pose sequences while generating videos synchronized with audio input.

> 💡The `--num_clip` parameter controls the number of video clips generated, useful for quick preview with shorter generation time.

## Computational Efficiency on Different GPUs

We test the computational efficiency of different **Wan2.2** models on different GPUs in the following table. The results are presented in the format: **Total time (s) / peak GPU memory (GB)**.


<div align="center">
    <img src="assets/comp_effic.png" alt="" style="width: 80%;" />
</div>

> The parameter settings for the tests presented in this table are as follows:
> (1) Multi-GPU: 14B: `--ulysses_size 4/8 --dit_fsdp --t5_fsdp`, 5B: `--ulysses_size 4/8 --offload_model True --convert_model_dtype --t5_cpu`; Single-GPU: 14B: `--offload_model True --convert_model_dtype`, 5B: `--offload_model True --convert_model_dtype --t5_cpu`
(--convert_model_dtype converts model parameter types to config.param_dtype);
> (2) The distributed testing utilizes the built-in FSDP and Ulysses implementations, with FlashAttention3 deployed on Hopper architecture GPUs;
> (3) Tests were run without the `--use_prompt_extend` flag;
> (4) Reported results are the average of multiple samples taken after the warm-up phase.


-------

## Introduction of Wan2.2

**Wan2.2** builds on the foundation of Wan2.1 with notable improvements in generation quality and model capability. This upgrade is driven by a series of key technical innovations, mainly including the Mixture-of-Experts (MoE) architecture, upgraded training data, and high-compression video generation.

##### (1) Mixture-of-Experts (MoE) Architecture

Wan2.2 introduces Mixture-of-Experts (MoE) architecture into the video generation diffusion model. MoE has been widely validated in large language models as an efficient approach to increase total model parameters while keeping inference cost nearly unchanged. In Wan2.2, the A14B model series adopts a two-expert design tailored to the denoising process of diffusion models: a high-noise expert for the early stages, focusing on overall layout; and a low-noise expert for the later stages, refining video details. Each expert model has about 14B parameters, resulting in a total of 27B parameters but only 14B active parameters per step, keeping inference computation and GPU memory nearly unchanged.

<div align="center">
    <img src="assets/moe_arch.png" alt="" style="width: 90%;" />
</div>

The transition point between the two experts is determined by the signal-to-noise ratio (SNR), a metric that decreases monotonically as the denoising step $t$ increases. At the beginning of the denoising process, $t$ is large and the noise level is high, so the SNR is at its minimum, denoted as ${SNR}_{min}$. In this stage, the high-noise expert is activated. We define a threshold step ${t}_{moe}$ corresponding to half of the ${SNR}_{min}$, and switch to the low-noise expert when $t<{t}_{moe}$.

<div align="center">
    <img src="assets/moe_2.png" alt="" style="width: 90%;" />
</div>

To validate the effectiveness of the MoE architecture, four settings are compared based on their validation loss curves. The baseline **Wan2.1** model does not employ the MoE architecture. Among the MoE-based variants, the **Wan2.1 & High-Noise Expert** reuses the Wan2.1 model as the low-noise expert while uses the  Wan2.2's high-noise expert, while the **Wan2.1 & Low-Noise Expert** uses Wan2.1 as the high-noise expert and employ the Wan2.2's low-noise expert. The **Wan2.2 (MoE)** (our final version) achieves the lowest validation loss, indicating that its generated video distribution is closest to ground-truth and exhibits superior convergence.


##### (2) Efficient High-Definition Hybrid TI2V
To enable more efficient deployment, Wan2.2 also explores a high-compression design. In addition to the 27B MoE models, a 5B dense model, i.e., TI2V-5B, is released. It is supported by a high-compression Wan2.2-VAE, which achieves a $T\times H\times W$ compression ratio of $4\times16\times16$, increasing the overall compression rate to 64 while maintaining high-quality video reconstruction. With an additional patchification layer, the total compression ratio of TI2V-5B reaches $4\times32\times32$. Without specific optimization, TI2V-5B can generate a 5-second 720P video in under 9 minutes on a single consumer-grade GPU, ranking among the fastest 720P@24fps video generation models. This model also natively supports both text-to-video and image-to-video tasks within a single unified framework, covering both academic research and practical applications.


<div align="center">
    <img src="assets/vae.png" alt="" style="width: 80%;" />
</div>



##### Comparisons to SOTAs
We compared Wan2.2 with leading closed-source commercial models on our new Wan-Bench 2.0, evaluating performance across multiple crucial dimensions. The results demonstrate that Wan2.2 achieves superior performance compared to these leading models.


<div align="center">
    <img src="assets/performance.png" alt="" style="width: 90%;" />
</div>

## Citation
If you find our work helpful, please cite us.

```
@article{wan2025,
      title={Wan: Open and Advanced Large-Scale Video Generative Models}, 
      author={Team Wan and Ang Wang and Baole Ai and Bin Wen and Chaojie Mao and Chen-Wei Xie and Di Chen and Feiwu Yu and Haiming Zhao and Jianxiao Yang and Jianyuan Zeng and Jiayu Wang and Jingfeng Zhang and Jingren Zhou and Jinkai Wang and Jixuan Chen and Kai Zhu and Kang Zhao and Keyu Yan and Lianghua Huang and Mengyang Feng and Ningyi Zhang and Pandeng Li and Pingyu Wu and Ruihang Chu and Ruili Feng and Shiwei Zhang and Siyang Sun and Tao Fang and Tianxing Wang and Tianyi Gui and Tingyu Weng and Tong Shen and Wei Lin and Wei Wang and Wei Wang and Wenmeng Zhou and Wente Wang and Wenting Shen and Wenyuan Yu and Xianzhong Shi and Xiaoming Huang and Xin Xu and Yan Kou and Yangyu Lv and Yifei Li and Yijing Liu and Yiming Wang and Yingya Zhang and Yitong Huang and Yong Li and You Wu and Yu Liu and Yulin Pan and Yun Zheng and Yuntao Hong and Yupeng Shi and Yutong Feng and Zeyinzi Jiang and Zhen Han and Zhi-Fan Wu and Ziyu Liu},
      journal = {arXiv preprint arXiv:2503.20314},
      year={2025}
}
```

## License Agreement
The models in this repository are licensed under the Apache 2.0 License. We claim no rights over the your generated contents, granting you the freedom to use them while ensuring that your usage complies with the provisions of this license. You are fully accountable for your use of the models, which must not involve sharing any content that violates applicable laws, causes harm to individuals or groups, disseminates personal information intended for harm, spreads misinformation, or targets vulnerable populations. For a complete list of restrictions and details regarding your rights, please refer to the full text of the [license](LICENSE.txt).


## Acknowledgements

We would like to thank the contributors to the [SD3](https://huggingface.co/stabilityai/stable-diffusion-3-medium), [Qwen](https://huggingface.co/Qwen), [umt5-xxl](https://huggingface.co/google/umt5-xxl), [diffusers](https://github.com/huggingface/diffusers) and [HuggingFace](https://huggingface.co) repositories, for their open research.



## Contact Us
If you would like to leave a message to our research or product teams, feel free to join our [Discord](https://discord.gg/AKNgpMK4Yj) or [WeChat groups](https://gw.alicdn.com/imgextra/i2/O1CN01tqjWFi1ByuyehkTSB_!!6000000000015-0-tps-611-1279.jpg)!
<|MERGE_RESOLUTION|>--- conflicted
+++ resolved
@@ -118,12 +118,8 @@
 
 This repository supports the `Wan2.2-T2V-A14B` Text-to-Video model and can simultaneously support video generation at 480P and 720P resolutions.
 
-<<<<<<< HEAD
+
 The batch sampler (`generate_t2v.py`) defaults to reading the checkpoint from `/mnt/petrelfs/zoukai/model/Wan2.2-T2V-A14B` and saving results under `/mnt/petrelfs/zoukai/data/Wan2.2-T2V-A14B`.
-
-=======
->>>>>>> 74bd5f9f
-By default the sampler runs with `frame_num=81`, `sample_steps=40`, `sample_shift=12.0` and `sample_guide_scale=(3.0, 4.0)`. Override these values with `--frame_num`, `--sample_steps`, `--sample_shift` and `--sample_guide_scale` if needed.
 
 
 ##### (1) Without Prompt Extension
