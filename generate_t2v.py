--- conflicted
+++ resolved
@@ -4,11 +4,8 @@
 import argparse, logging, os, random, sys, warnings, torch, torch.distributed as dist
 from datetime import datetime
 from wan.configs import WAN_CONFIGS, SIZE_CONFIGS, SUPPORTED_SIZES
-<<<<<<< HEAD
 from wan.utils.utils import save_video, str2bool
-=======
-from wan.utils.utils import cache_video, str2bool
->>>>>>> 74bd5f9f
+
 
 warnings.filterwarnings("ignore")
 
@@ -17,15 +14,8 @@
 }
 
 DEFAULT_CFG = WAN_CONFIGS["t2v-A14B"]
-<<<<<<< HEAD
+
 DEFAULT_GUIDE_SCALE = list(DEFAULT_CFG.sample_guide_scale)
-=======
-DEFAULT_GUIDE_SCALE = (
-    DEFAULT_CFG.sample_guide_scale[1]
-    if isinstance(DEFAULT_CFG.sample_guide_scale, (tuple, list))
-    else DEFAULT_CFG.sample_guide_scale
-)
->>>>>>> 74bd5f9f
 
 def _validate_args(args):
     assert args.ckpt_dir, "Please specify --ckpt_dir"
@@ -39,7 +29,7 @@
         if args.sample_shift == DEFAULT_CFG.sample_shift:
             args.sample_shift = cfg.sample_shift
         if args.sample_guide_scale == DEFAULT_GUIDE_SCALE:
-<<<<<<< HEAD
+
             args.sample_guide_scale = list(cfg.sample_guide_scale)
     if isinstance(args.sample_guide_scale, list):
         if len(args.sample_guide_scale) == 1:
@@ -48,9 +38,7 @@
             args.sample_guide_scale = tuple(args.sample_guide_scale)
         else:
             raise ValueError("--sample_guide_scale expects one or two floats")
-=======
-            args.sample_guide_scale = cfg.sample_guide_scale
->>>>>>> 74bd5f9f
+            
     args.base_seed = args.base_seed if args.base_seed >= 0 else random.randint(0, sys.maxsize)
     assert args.size in SUPPORTED_SIZES[args.task], (
         f"{args.size} not supported, choose from {SUPPORTED_SIZES[args.task]}"
@@ -64,13 +52,8 @@
     p.add_argument("--task", default="t2v-A14B", choices=[k for k in WAN_CONFIGS if k.startswith("t2v")])
     p.add_argument("--size", default="1280*720", choices=list(SIZE_CONFIGS.keys()))
     p.add_argument("--frame_num", type=int, default=DEFAULT_CFG.frame_num)
-<<<<<<< HEAD
     p.add_argument("--ckpt_dir", default="/mnt/petrelfs/zoukai/model/Wan2.2-T2V-A14B")
     p.add_argument("--output_dir", default="/mnt/petrelfs/zoukai/data/Wan2.2-T2V-A14B")
-=======
-    p.add_argument("--ckpt_dir", required=True)
-    p.add_argument("--output_dir", required=True)
->>>>>>> 74bd5f9f
     p.add_argument("--prompt_file_input", required=True, help="txt，每行一个生成 prompt")
     p.add_argument("--prompt_file_name", required=True, help="txt，每行一个命名 prompt")
     p.add_argument("--split", default="1/1")
@@ -84,7 +67,6 @@
     p.add_argument("--sample_solver", default="unipc", choices=["unipc","dpm++"])
     p.add_argument("--sample_steps", type=int, default=DEFAULT_CFG.sample_steps)
     p.add_argument("--sample_shift", type=float, default=DEFAULT_CFG.sample_shift)
-<<<<<<< HEAD
     p.add_argument(
         "--sample_guide_scale",
         type=float,
@@ -92,9 +74,7 @@
         default=DEFAULT_GUIDE_SCALE,
         help="Classifier free guidance scale (one or two floats)",
     )
-=======
-    p.add_argument("--sample_guide_scale", type=float, default=DEFAULT_GUIDE_SCALE)
->>>>>>> 74bd5f9f
+
     p.add_argument("--reverse", action="store_true", help="是否反向生成")
     args = p.parse_args()
     _validate_args(args)
